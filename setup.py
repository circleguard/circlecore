from distutils.core import setup
from setuptools import find_packages
import re

with open("README.md", "r") as readme:
    long_description = readme.read()

# https://stackoverflow.com/a/7071358
VERSION = "Unknown"
VERSION_RE = r"^__version__ = ['\"]([^'\"]*)['\"]"

with open("circleguard/version.py") as f:
    match = re.search(VERSION_RE, f.read())
    if match:
        VERSION = match.group(1)
    else:
        raise RuntimeError("Unable to find version string in circleguard/version.py")

setup(
    name="circleguard",
    version=VERSION,
    description="A player made and maintained cheat detection tool for osu!. "
                "Provides support for detecting replay stealing, remodding, "
                "relax, and aim correction from a profile, map, or set of osr "
                "files.",
    long_description=long_description,
    long_description_content_type="text/markdown",
    classifiers=[
        "Programming Language :: Python :: 3",
        "Intended Audience :: Developers",
        "License :: OSI Approved :: MIT License",
        "Operating System :: OS Independent",
    ],
    keywords = ["osu!, python, cheat-detection, replay-stealing, remodding"],
    author="Liam DeVoe",
    author_email="orionldevoe@gmail.com",
    url="https://github.com/circleguard/circlecore",
    download_url = "https://github.com/circleguard/circlecore/tarball/v" + VERSION,
    license = "MIT",
    packages=find_packages(),
    install_requires=[
        "circleparse==6.3.0",
        "ossapi==1.3.0",
        "wtc==1.2.1",
        "numpy",
        "requests",
<<<<<<< HEAD
        "slider",
        "scipy"
=======
        "slider==0.2.1"
>>>>>>> 2711f04f
    ]
)<|MERGE_RESOLUTION|>--- conflicted
+++ resolved
@@ -44,11 +44,7 @@
         "wtc==1.2.1",
         "numpy",
         "requests",
-<<<<<<< HEAD
-        "slider",
+        "slider==0.2.1",
         "scipy"
-=======
-        "slider==0.2.1"
->>>>>>> 2711f04f
     ]
 )
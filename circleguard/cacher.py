import sqlite3
import logging
import os

import wtc

from circleguard.loader import Loader
from circleguard.exceptions import CircleguardException
from circleguard.utils import TRACE

class Cacher:
    """
    Handles compressing and caching replay data to a database.

    Parameters
    ----------
    cache: bool
        Whether or not replays should be cached.
    path: str or :class:`os.PathLike`
        The absolute path to the database. If the given path does not exist,
        a fresh database will be created there.

    Notes
    -----
    Each Cacher instance maintains its own database connection.
    """
    def __init__(self, cache, path):

        self.log = logging.getLogger(__name__)
        self.should_cache = cache
        if not os.path.isfile(str(path)):
            self._create_cache(str(path))
        self.conn = sqlite3.connect(str(path))
        self.cursor = self.conn.cursor()

    def cache(self, lzma_bytes, user_info):
        """
<<<<<<< HEAD
        Writes the given lzma bytes to the database, linking it to the given user info.
        If an entry with the given user info already exists, it is overwritten with
        the given lzma_bytes (after compression) and replay_id.

        The lzma string is compressed with wtc compression. See Cacher.compress and wtc.compress for more.

        A call to this method has no effect if the Cacher's cache is False.

        Args:
            String map_id: The map id to insert into the db.
            Bytes lzma_bytes: The lzma bytes to compress and insert into the db.
            UserInfo user_info: The UserInfo object representing this replay.
            Cache:
=======
        Caches a replay in the form of a (compressed) lzma stream to the
        database, linking it to the given user info.

        Parameters
        ----------
        map_id: str
            The map id to insert into the db.
        lzma_bytes: str
            The lzma stream to compress and insert into the db.
        user_info: :class:`~circleguard.user_info.UserInfo`
            The UserInfo object representing this replay.
        should_cache: bool
            Whether to cache this replay. If False, this method call has no
            effect.

        Notes
        -----
        If an entry with the given user info already exists, it is overwritten
        by the passed lzma.

        The lzma string is compressed with wtc compression. See
        :func:`~circleguard.Cacher.compress` and :func:`~wtc.compress` for more.

        If the cacher's should_cache is False, and should_cache is not passed
        as True, this method call has no effect. Similarly, if should_cache is
        passed as False, this method call has no effect.
>>>>>>> 8495270b
        """

        self.log.debug("Caching lzma bytes")

        if self.should_cache is False:
            self.log.debug("Cacher should_cache is False, not caching")
            return

        compressed_bytes = self._compress(lzma_bytes)

        map_id = user_info.map_id
        user_id = user_info.user_id
        mods = user_info.mods.value
        replay_id = user_info.replay_id

        result = self.cursor.execute("SELECT COUNT(1) FROM replays WHERE map_id=? AND user_id=? AND mods=?", [map_id, user_id, mods]).fetchone()[0]
        self.log.log(TRACE, "Writing compressed lzma to db")
        if(result): # already exists so we overwrite (this happens when we call Cacher.revalidate)
            self._write("UPDATE replays SET replay_data=?, replay_id=? WHERE map_id=? AND user_id=? AND mods=?", [compressed_bytes, replay_id, map_id, user_id, mods])
        else: # else just insert
            self._write("INSERT INTO replays VALUES(?, ?, ?, ?, ?)", [map_id, user_id, compressed_bytes, replay_id, mods])

    def revalidate(self, loader, user_info):
        """
        Checks entries in ``user_info`` against their entries in the database
        (if any) to look for score id mismatches, indicating an outdated replay.
        If there are mismatches, the replay is redownloaded and cached from the
        given user info.

        Parameters
        ----------
        loader: :class:`~circleguard.loader.Loader`
            The Loader from the circleguard instance to redownload replays with
            if they are outdated.
        user_info: list[:class:`~circleguard.user_info.UserInfo`]
            A list of UserInfo objects containing the up-to-date information
            of user's replays.

        Raises
        ------
        CircleguardException
            Raised when the redownloaded replay id is lower than the cached
            replay id. This should never happen and is indicative of either a
            fault on our end or the api's end.

            Also raised if the replay data is not available from the api when
            redownloaded.

        Notes
        -----
        If the replay is found to be outdated, it will be overwritten
        by the newer replay in the database.
        """
        self.log.info("Revalidating cache with %d user_infos", len(user_info))

        for info in user_info:
            map_id = info.map_id
            user_id = info.user_id
            mods = info.enabled_mods.value

            self.log.log(TRACE, "Revalidating entry with map id %s, user %d, mods %s", map_id, user_id, mods)

            result = self.cursor.execute("SELECT replay_id FROM replays WHERE map_id=? AND user_id=? AND mods=?", [map_id, user_id, mods]).fetchall()
            if(not result):
                self.log.trace("Nothing cached with map id %s, user %d, mods %s", map_id, user_id, mods)
                continue # nothing cached

            db_replay_id = result[0][0] # blame sqlite for nesting tuples in lists
            new_replay_id = info.replay_id

            if(db_replay_id != new_replay_id):
                if(db_replay_id > new_replay_id):
                    raise CircleguardException("The cached replay id of {} is higher than the new replay id of {}. Map id: {}, User id: {}, mods: {}"
                                                .format(db_replay_id, new_replay_id, user_id, map_id, mods))

                self.log.info("Cached replay on map %d by user %d with mods %d is outdated, redownloading", map_id, user_id, mods)
                lzma_data = loader.replay_data(info)
                if(lzma_data is None):
                    raise CircleguardException("We could not load lzma data for map {}, user {}, mods {}, replay available {} while revalidating."
                                                .format(map_id, user_id, mods, info.replay_available))
                self.cache(lzma_data, info)

    def check_cache(self, map_id, user_id, mods):
        """
<<<<<<< HEAD
        Checks if a replay exists on the given map_id by the given user_id with the given mods, and returns the decompressed wtc (equivelant to an lzma) string if so.

        Args:
            String map_id: The map_id to check for.
            String user_id: The user_id to check for.
            ModCombination mods: The mods the user enabled for this play.

        Returns:
            The lzma bytes that would have been returned by decoding the base64 api response, or None if it wasn't cached.
=======
        Checks the cache for a replay described by the parameters, and returns
        its data if the cache contains the replay.

        Parameters
        ----------
        map_id: int
            The id of the map the replay was played on.
        user_id: int
            The id of the user that played the replay.
        mods: int
            The bitwise mod combination this replay was played with.

        Returns
        -------
        str or None
            The replay data in lzma form if the cache contains the replay,
            or None if not.
>>>>>>> 8495270b
        """
        mods = mods.value
        self.log.log(TRACE, "Checking cache for a replay on map %d by user %d with mods %s", map_id, user_id, mods)
        result = self.cursor.execute("SELECT replay_data FROM replays WHERE map_id=? AND user_id=? AND mods=?", [map_id, user_id, mods]).fetchone()
        if(result):
            self.log.debug("Loading replay on map %d by user %d with mods %s from cache", map_id, user_id, mods)
            return wtc.decompress(result[0])
        self.log.log(TRACE, "No replay found in cache")
        return None

    def _write(self, statement, args):
        """
        A helper method that writes an sql statement with
        the given args, and commits the connection.

        Parameters
        ----------
        statement: str
            The sql statement to execute.
        args: list
            The values to insert into the statement.
            Must be of length equal to the number of missing values
            (question marks) in the statement.
        """
        self.cursor.execute(statement, args)
        self.conn.commit()

    def _compress(self, lzma_bytes):
        """
        Compresses an lzma string with wtc compression
        (see :func:`wtc.compress`).

        Parameters
        ----------
        lzma_bytes: str
            The lzma string representing a replay, to compress.

        Returns
        -------
        str
            The lzma_bytes string, compressed with wtc compression
            (:func:`wtc.compress`).

        Notes
        -----
        wtc compression is not lossless, in order to save space. Please see
        :func:`wtc.compress` for more details.
        """
        self.log.log(TRACE, "Compressing lzma bytes")
        return wtc.compress(lzma_bytes)

    def _create_cache(self, path):
        """
        Creates a database with the necessary tables at the given path.

        Parameters
        ----------
        path: str
            The absolute path to where the database should be created.

        Notes
        -----
        This function will create directories specified in the path if they
        don't already exist.
        """
        self.log.info("Cache not found at path %s, creating cache", path)
        if not os.path.exists(os.path.split(path)[0]):  # create dir if nonexistent
            os.makedirs(os.path.split(path)[0])
        conn = sqlite3.connect(str(path))
        c = conn.cursor()
        c.execute("""CREATE TABLE "REPLAYS"(
            "MAP_ID" INTEGER NOT NULL,
            "USER_ID" INTEGER NOT NULL,
            "REPLAY_DATA" MEDIUMTEXT NOT NULL,
            "REPLAY_ID" INTEGER NOT NULL,
            "MODS" INTEGER NOT NULL,
            PRIMARY KEY("REPLAY_ID")
        )""")
        conn.close()<|MERGE_RESOLUTION|>--- conflicted
+++ resolved
@@ -35,21 +35,6 @@
 
     def cache(self, lzma_bytes, user_info):
         """
-<<<<<<< HEAD
-        Writes the given lzma bytes to the database, linking it to the given user info.
-        If an entry with the given user info already exists, it is overwritten with
-        the given lzma_bytes (after compression) and replay_id.
-
-        The lzma string is compressed with wtc compression. See Cacher.compress and wtc.compress for more.
-
-        A call to this method has no effect if the Cacher's cache is False.
-
-        Args:
-            String map_id: The map id to insert into the db.
-            Bytes lzma_bytes: The lzma bytes to compress and insert into the db.
-            UserInfo user_info: The UserInfo object representing this replay.
-            Cache:
-=======
         Caches a replay in the form of a (compressed) lzma stream to the
         database, linking it to the given user info.
 
@@ -61,9 +46,6 @@
             The lzma stream to compress and insert into the db.
         user_info: :class:`~circleguard.user_info.UserInfo`
             The UserInfo object representing this replay.
-        should_cache: bool
-            Whether to cache this replay. If False, this method call has no
-            effect.
 
         Notes
         -----
@@ -73,10 +55,8 @@
         The lzma string is compressed with wtc compression. See
         :func:`~circleguard.Cacher.compress` and :func:`~wtc.compress` for more.
 
-        If the cacher's should_cache is False, and should_cache is not passed
-        as True, this method call has no effect. Similarly, if should_cache is
-        passed as False, this method call has no effect.
->>>>>>> 8495270b
+        A call to this method has no effect if the Cacher's ``should_cache``
+        is ``False``.
         """
 
         self.log.debug("Caching lzma bytes")
@@ -161,17 +141,6 @@
 
     def check_cache(self, map_id, user_id, mods):
         """
-<<<<<<< HEAD
-        Checks if a replay exists on the given map_id by the given user_id with the given mods, and returns the decompressed wtc (equivelant to an lzma) string if so.
-
-        Args:
-            String map_id: The map_id to check for.
-            String user_id: The user_id to check for.
-            ModCombination mods: The mods the user enabled for this play.
-
-        Returns:
-            The lzma bytes that would have been returned by decoding the base64 api response, or None if it wasn't cached.
-=======
         Checks the cache for a replay described by the parameters, and returns
         its data if the cache contains the replay.
 
@@ -181,15 +150,14 @@
             The id of the map the replay was played on.
         user_id: int
             The id of the user that played the replay.
-        mods: int
-            The bitwise mod combination this replay was played with.
+        mods: :class:`circleguard.enums.ModCombination`
+            The mods this replay was played with.
 
         Returns
         -------
         str or None
             The replay data in lzma form if the cache contains the replay,
             or None if not.
->>>>>>> 8495270b
         """
         mods = mods.value
         self.log.log(TRACE, "Checking cache for a replay on map %d by user %d with mods %s", map_id, user_id, mods)

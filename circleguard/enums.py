from enum import Enum, Flag, IntFlag

from circleguard.exceptions import (UnknownAPIException, RatelimitException,
                InvalidKeyException, ReplayUnavailableException, InvalidJSONException)

# strings taken from osu api error responses
# [api response, exception class type, details to pass to an exception]
class Error(Enum):
    NO_REPLAY         = ["Replay not available.", ReplayUnavailableException, "Could not find any replay data. Skipping"]
    RATELIMITED       = ["Requesting too fast! Slow your operation, cap'n!", RatelimitException, "We were ratelimited. Waiting it out"]
    RETRIEVAL_FAILED  = ["Replay retrieval failed.", ReplayUnavailableException, "Replay retrieval failed. Skipping"]
    INVALID_KEY       = ["Please provide a valid API key.", InvalidKeyException, "Please provide a valid api key"]
    INVALID_JSON      = ["The api broke.", InvalidJSONException, "The api returned an invalid json response, retrying"]
    UNKNOWN           = ["Unknown error.", UnknownAPIException, "Unknown error when requesting a replay. Please report this "
                                                                "to the developers at https://github.com/circleguard/circlecore"]


class RatelimitWeight(Enum):
    """
    How much it 'costs' to load a replay from the api.

    :data:`~.RatelimitWeight.NONE` if the load method of a replay makes no api
    calls.

    :data:`~.RatelimitWeight.LIGHT` if the load method of a replay makes only
    light api calls (anything but ``get_replay``).

    :data:`~.RatelimitWeight.HEAVY` if the load method of a replay makes any
    heavy api calls (``get_replay``).

    Notes
    -----
    This value currently has no effect on the program and is reserved for
    future functionality.
    """

    NONE  = "None"
    LIGHT = "Light"
    HEAVY = "Heavy"


class Detect(IntFlag):
    """
    A cheat, or set of cheats, to investigate for.

    Notes
    -----
    Also defines thresholds we feel are reasonable to determine a replay as
    cheated. These values are more conservative - that is, we try to not give
    false positives. You should decide where you fall on the scale
    of "few false positives, many false negatives" to "many false positives,
    few false negatives" for yourself, if necessary.
    """
<<<<<<< HEAD
    STEAL_SIM      = 1 << 0
    STEAL_CORR     = 1 << 3
    RELAX          = 1 << 1
    CORRECTION     = 1 << 2
    ALL            = STEAL_SIM | STEAL_CORR | RELAX | CORRECTION
    # TODO remove in 5.0.0 probably, or figure out a better way to do this
    # (this being specifying different algorithms for the same cheat)
    STEAL          = STEAL_SIM
=======
    STEAL      = 1 << 0
    RELAX      = 1 << 1
    CORRECTION = 1 << 2
    ALL        = STEAL + RELAX + CORRECTION

    SIM_LIMIT = 17
    # unconverted ur threshold
    UR_LIMIT = 50
    # no aim correction threshold - any snap is suspicious

>>>>>>> 6e91caca

class ResultType(Enum):
    """
    What type of cheat test to represent the results for.
    """

    STEAL = "Replay Stealing"
    REMOD = "Remodding"
    RELAX = "Relax"
    CORRECTION = "Aim Correction"
    TIMEWARP = "Timewarp"


class Key(IntFlag):
    M1    = 1 << 0
    M2    = 1 << 1
    K1    = 1 << 2
    K2    = 1 << 3
    SMOKE = 1 << 4<|MERGE_RESOLUTION|>--- conflicted
+++ resolved
@@ -51,7 +51,6 @@
     of "few false positives, many false negatives" to "many false positives,
     few false negatives" for yourself, if necessary.
     """
-<<<<<<< HEAD
     STEAL_SIM      = 1 << 0
     STEAL_CORR     = 1 << 3
     RELAX          = 1 << 1
@@ -60,18 +59,11 @@
     # TODO remove in 5.0.0 probably, or figure out a better way to do this
     # (this being specifying different algorithms for the same cheat)
     STEAL          = STEAL_SIM
-=======
-    STEAL      = 1 << 0
-    RELAX      = 1 << 1
-    CORRECTION = 1 << 2
-    ALL        = STEAL + RELAX + CORRECTION
 
     SIM_LIMIT = 17
     # unconverted ur threshold
     UR_LIMIT = 50
     # no aim correction threshold - any snap is suspicious
-
->>>>>>> 6e91caca
 
 class ResultType(Enum):
     """

--- conflicted
+++ resolved
@@ -330,15 +330,7 @@
         super().__init__(Detect.STEAL)
 
         self.steal_thresh = steal_thresh
-<<<<<<< HEAD
         self.clean_mode = clean_mode if clean_mode else CleanMode(CleanMode.ALIGN + CleanMode.VALIDATE + CleanMode.SYNCHRONIZE)
-=======
-        
-        if clean_mode:
-            self.clean_mode = clean_mode
-        else:
-            self.clean_mode = CleanMode(CleanMode.ALL)
->>>>>>> 8125042b
 
 class RelaxDetect(Detect):
     """

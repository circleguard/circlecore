import requests
from datetime import datetime
import time
import base64
import sys
<<<<<<< HEAD

from requests import RequestException
=======
>>>>>>> dbcbf456

from requests import RequestException

import osrparse

from online_replay import OnlineReplay
from enums import Error
from config import API_SCORES_ALL, API_SCORES_USER, API_REPLAY
<<<<<<< HEAD
from exceptions import InvalidArgumentsException, APIException, CircleguardException, RatelimitException, InvalidKeyException, ReplayUnavailableException

def request(function):
    """
    Decorator intended to appropriately handle all request and api related exceptions.
    """

    def wrapper(*args, **kwargs):
        # catch them exceptions boy
        ret = None
        try:
            ret = function(*args, **kwargs)
        except RatelimitException:
            Loader.enforce_ratelimit()
            # wrap function with the decorator then call decorator
            ret = request(function)(*args, **kwargs)
        except InvalidKeyException as e:
            print(str(e))
            sys.exit(0)
        except RequestException as e:
            print("Request exception: {}. Sleeping for 5 seconds then retrying".format(e))
            time.sleep(10)
            ret = request(function)(*args, **kwargs)
        except ReplayUnavailableException as e:
            print(str(e))
            ret = None
        return ret
    return wrapper
=======
from exceptions import InvalidArgumentsException, APIException
>>>>>>> dbcbf456

def api(function):
    """
    Decorator that checks if we can refresh the time at which we started our requests because
    it's been more than RATELIMIT_RESET since the first request of the cycle.

    If we've refreshed our ratelimits, sets start_time to be the current datetime.
    """
    def wrapper(*args, **kwargs):
        # check if we've refreshed our ratelimits yet
        difference = datetime.now() - Loader.start_time
        if(difference.seconds > Loader.RATELIMIT_RESET):
            Loader.start_time = datetime.now()

        return function(*args, **kwargs)
    return wrapper


def check_cache(function):
    """
    Decorator that checks if the replay by the given user_id on the given map_id is already cached.
    If so, returns a Replay instance from the cached string instead of requesting it from the api.

    Note that cacher, map_id, user_id, replay_id, and enabled_mods must be the first, second, third, fifth, and sixth arguments to the function respectively.
    (ignoring the self argument)

    Returns:
        A Replay instance from the cached replay if it was cached, or the return value of the function if not.
    """

    def wrapper(*args, **kwargs):
        cacher = args[1]
        map_id = args[2]
        user_id = args[3]
        replay_id = args[5]
        enabled_mods = args[6]
        lzma = cacher.check_cache(map_id, user_id)
        if(lzma):
            replay_data = osrparse.parse_replay(lzma, pure_lzma=True).play_data
            return OnlineReplay(replay_data, user_id, enabled_mods, replay_id=replay_id)
        else:
            return function(*args, **kwargs)
    return wrapper

class Loader():
    """
    Manages interactions with the osu api - if the api ratelimits the key we wait until we refresh our ratelimits
    and retry the request.

    This class is not meant to be instantiated, instead only static methods and class variables used.
    This is because we only use one api key for the entire project, and making all methods static provides
    cleaner access than passing around a single Loader class.
    """

    RATELIMIT_RESET = 60 # time in seconds until the api refreshes our ratelimits
    start_time = datetime.min # when we started our requests cycle


    def __init__(self, total):
        """
        Initializes a Loader instance.
        """

        self.total = total
        self.loaded = 0

<<<<<<< HEAD
    @staticmethod
    @request
=======
>>>>>>> dbcbf456
    @api
    def users_info(self, map_id, num):
        """
        Returns a dict mapping each user_id to a list containing [username, replay_id, enabled mods]
        for the top given number of replays on the given map.

        EX: {"1234567": ["tybug", "295871732", 15]} # numbers may not be accurate to true mod bits or user ids

        Args:
            String map_id: The map id to get a list of users from.
            Integer num: The number of ids to fetch.
        """

        if(num > 100 or num < 2):
            raise InvalidArgumentsException("The number of top plays to fetch must be between 2 and 100 inclusive!")
        response = requests.get(API_SCORES_ALL.format(map_id, num)).json()
<<<<<<< HEAD
        error = Loader.check_response(response)
        if(error):
            for error2 in Error:
                if(error == error2):
                    raise error.value[1](error.value[2])
=======
        if(Loader.check_response(response)):
            self.enforce_ratelimit()
            return self.users_info(map_id, num=num)
>>>>>>> dbcbf456

        info = {x["user_id"]: [x["username"], x["score_id"], int(x["enabled_mods"])] for x in response} # map user id to username, score id and mod bit
        return info

<<<<<<< HEAD
    @staticmethod
    @request
=======
>>>>>>> dbcbf456
    @api
    def user_info(self, map_id, user_id):
        """
        Returns a dict mapping a user_id to a list containing their [username, replay_id, enabled mods] on a given map.

        Args:
            String map_id: The map id to get the replay_id from.
            String user_id: The user id to get the replay_id from.
        """

        response = requests.get(API_SCORES_USER.format(map_id, user_id)).json()
<<<<<<< HEAD
        error = Loader.check_response(response)
        if(error):
            for error2 in Error:
                if(error == error2):
                    raise error.value[1](error.value[2])

=======
        if(Loader.check_response(response)):
            self.enforce_ratelimit()
            return self.user_info(map_id, user_id)
>>>>>>> dbcbf456
        info = {x["user_id"]: [x["username"], x["score_id"], int(x["enabled_mods"])] for x in response} # map user id to username, score id and mod bit,
                                                                                                        # should only be one response
        return info

<<<<<<< HEAD
    @staticmethod
    @request
=======
>>>>>>> dbcbf456
    @api
    def replay_data(self, map_id, user_id):
        """
        Queries the api for replay data from the given user on the given map.

        Args:
            String map_id: The map id to get the replay off of.
            String user_id: The user id to get the replay of.

        Returns:
            The lzma bytes (b64 decoded response) returned by the api, or None if the replay was not available.

        Raises:
            APIException if the api responds with an error we don't know.
        """

        print("Requesting replay by {} on map {}".format(user_id, map_id))
        response = requests.get(API_REPLAY.format(map_id, user_id)).json()

        error = Loader.check_response(response)
<<<<<<< HEAD
        if(error):
            for error2 in Error:
                if(error == error2):
                    raise error.value[1](error.value[2])
=======
        if(error == Error.NO_REPLAY):
            print("Could not find any replay data for user {} on map {}, skipping".format(user_id, map_id))
            return None
        elif(error == Error.RETRIEVAL_FAILED):
            print("Replay retrieval failed for user {} on map {}, skipping".format(user_id, map_id))
            return None
        elif(error == Error.RATELIMITED):
            self.enforce_ratelimit()
            return self.replay_data(map_id, user_id)
        elif(error == Error.UNKOWN):
            raise APIException("unkown error when requesting replay by {} on map {}. Please lodge an issue with the devs immediately".format(user_id, map_id))

        self.loaded += 1
>>>>>>> dbcbf456

        return base64.b64decode(response["content"])


    @api
    def replay_from_user_info(self, cacher, map_id, user_info):
        """
        Creates a list of Replay instances for the users listed in user_info on the given map.

        Args:
            Cacher cacher: A cacher object containing a database connection.
            String map_id: The map_id to download the replays from.
            Dictionary user_info: A dict mapping user_ids to a list containing [username, replay_id, enabled mods] on the given map.
                                  See Loader.users_info

        Returns:
            A list of Replay instances from the given information, with entries with no replay data available excluded.
        """

        replays = [self.replay_from_map(cacher, map_id, user_id, replay_info[0], replay_info[1], replay_info[2]) for user_id, replay_info in user_info.items()]
        return replays

    @api
    @check_cache
    def replay_from_map(self, cacher, map_id, user_id, username, replay_id, enabled_mods):
        """
        Creates an OnlineReplay instance from a replay by the given user on the given map.

        Args:
            Cacher cacher: A cacher object containing a database connection.
            String map_id: The map_id to download the replay from.
            String user_id: The user id to download the replay of.
                            Also used as the username of the Replay.
            String replay_id: The id of the replay we are retrieving (used to cache).
            Integer enabled_mods: The base10 number representing the enabled mods

        Returns:
            The Replay instance created with the given information, or None if the replay was not available.
        """

        lzma_bytes = self.replay_data(map_id, user_id)
        if(lzma_bytes is None):
            return None
        parsed_replay = osrparse.parse_replay(lzma_bytes, pure_lzma=True)
        replay_data = parsed_replay.play_data
        cacher.cache(map_id, user_id, lzma_bytes, replay_id)
        return OnlineReplay(replay_data, username, enabled_mods, replay_id)

    @staticmethod
    def check_response(response):
        """
        Checks the given api response for a ratelimit error.

        Args:
            String response: The api-returned response to check.

        Returns:
            An Error enum corresponding to the type of error if there was an error, or False otherwise.
        """

        if("error" in response):
            for error in Error:
                if(response["error"] == error.value[0]):
                    return error
            else:
                return Error.UNKOWN
        else:
            return False

    def enforce_ratelimit(self):
        """
        Enforces the ratelimit by sleeping the thread until it's safe to make requests again.
        """

        difference = datetime.now() - Loader.start_time
        seconds_passed = difference.seconds
        if(seconds_passed > Loader.RATELIMIT_RESET):
            return

        # sleep the remainder of the reset cycle so we guarantee it's been that long since the first request
        sleep_seconds = Loader.RATELIMIT_RESET - seconds_passed
        print(f"Ratelimited, sleeping for {sleep_seconds} seconds. "
              f"{self.loaded} out of {self.total} maps already downloaded. ETA ~ {int((self.total-self.loaded)/10)+1} min")
        time.sleep(sleep_seconds)<|MERGE_RESOLUTION|>--- conflicted
+++ resolved
@@ -3,11 +3,6 @@
 import time
 import base64
 import sys
-<<<<<<< HEAD
-
-from requests import RequestException
-=======
->>>>>>> dbcbf456
 
 from requests import RequestException
 
@@ -16,7 +11,6 @@
 from online_replay import OnlineReplay
 from enums import Error
 from config import API_SCORES_ALL, API_SCORES_USER, API_REPLAY
-<<<<<<< HEAD
 from exceptions import InvalidArgumentsException, APIException, CircleguardException, RatelimitException, InvalidKeyException, ReplayUnavailableException
 
 def request(function):
@@ -38,16 +32,13 @@
             sys.exit(0)
         except RequestException as e:
             print("Request exception: {}. Sleeping for 5 seconds then retrying".format(e))
-            time.sleep(10)
+            time.sleep(5)
             ret = request(function)(*args, **kwargs)
         except ReplayUnavailableException as e:
             print(str(e))
             ret = None
         return ret
     return wrapper
-=======
-from exceptions import InvalidArgumentsException, APIException
->>>>>>> dbcbf456
 
 def api(function):
     """
@@ -79,6 +70,7 @@
     """
 
     def wrapper(*args, **kwargs):
+        self = args[0]
         cacher = args[1]
         map_id = args[2]
         user_id = args[3]
@@ -87,6 +79,7 @@
         lzma = cacher.check_cache(map_id, user_id)
         if(lzma):
             replay_data = osrparse.parse_replay(lzma, pure_lzma=True).play_data
+            self.loaded += 1
             return OnlineReplay(replay_data, user_id, enabled_mods, replay_id=replay_id)
         else:
             return function(*args, **kwargs)
@@ -114,11 +107,8 @@
         self.total = total
         self.loaded = 0
 
-<<<<<<< HEAD
     @staticmethod
     @request
-=======
->>>>>>> dbcbf456
     @api
     def users_info(self, map_id, num):
         """
@@ -135,26 +125,17 @@
         if(num > 100 or num < 2):
             raise InvalidArgumentsException("The number of top plays to fetch must be between 2 and 100 inclusive!")
         response = requests.get(API_SCORES_ALL.format(map_id, num)).json()
-<<<<<<< HEAD
         error = Loader.check_response(response)
         if(error):
             for error2 in Error:
                 if(error == error2):
                     raise error.value[1](error.value[2])
-=======
-        if(Loader.check_response(response)):
-            self.enforce_ratelimit()
-            return self.users_info(map_id, num=num)
->>>>>>> dbcbf456
 
         info = {x["user_id"]: [x["username"], x["score_id"], int(x["enabled_mods"])] for x in response} # map user id to username, score id and mod bit
         return info
 
-<<<<<<< HEAD
     @staticmethod
     @request
-=======
->>>>>>> dbcbf456
     @api
     def user_info(self, map_id, user_id):
         """
@@ -166,27 +147,18 @@
         """
 
         response = requests.get(API_SCORES_USER.format(map_id, user_id)).json()
-<<<<<<< HEAD
         error = Loader.check_response(response)
         if(error):
             for error2 in Error:
                 if(error == error2):
                     raise error.value[1](error.value[2])
 
-=======
-        if(Loader.check_response(response)):
-            self.enforce_ratelimit()
-            return self.user_info(map_id, user_id)
->>>>>>> dbcbf456
         info = {x["user_id"]: [x["username"], x["score_id"], int(x["enabled_mods"])] for x in response} # map user id to username, score id and mod bit,
                                                                                                         # should only be one response
         return info
 
-<<<<<<< HEAD
     @staticmethod
     @request
-=======
->>>>>>> dbcbf456
     @api
     def replay_data(self, map_id, user_id):
         """
@@ -207,26 +179,12 @@
         response = requests.get(API_REPLAY.format(map_id, user_id)).json()
 
         error = Loader.check_response(response)
-<<<<<<< HEAD
         if(error):
             for error2 in Error:
                 if(error == error2):
                     raise error.value[1](error.value[2])
-=======
-        if(error == Error.NO_REPLAY):
-            print("Could not find any replay data for user {} on map {}, skipping".format(user_id, map_id))
-            return None
-        elif(error == Error.RETRIEVAL_FAILED):
-            print("Replay retrieval failed for user {} on map {}, skipping".format(user_id, map_id))
-            return None
-        elif(error == Error.RATELIMITED):
-            self.enforce_ratelimit()
-            return self.replay_data(map_id, user_id)
-        elif(error == Error.UNKOWN):
-            raise APIException("unkown error when requesting replay by {} on map {}. Please lodge an issue with the devs immediately".format(user_id, map_id))
 
         self.loaded += 1
->>>>>>> dbcbf456
 
         return base64.b64decode(response["content"])
 

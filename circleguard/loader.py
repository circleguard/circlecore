--- conflicted
+++ resolved
@@ -9,9 +9,6 @@
 
 from online_replay import OnlineReplay
 from enums import Error
-<<<<<<< HEAD
-from exceptions import InvalidArgumentsException, APIException
-=======
 from config import API_SCORES_ALL, API_SCORES_USER, API_REPLAY
 from exceptions import InvalidArgumentsException, APIException, CircleguardException, RatelimitException, InvalidKeyException, ReplayUnavailableException
 
@@ -41,7 +38,6 @@
             ret = None
         return ret
     return wrapper
->>>>>>> c44f84c3
 
 def api(function):
     """
@@ -126,19 +122,12 @@
 
         if(num > 100 or num < 2):
             raise InvalidArgumentsException("The number of top plays to fetch must be between 2 and 100 inclusive!")
-<<<<<<< HEAD
         response = self.api.get_scores({"m": "0", "b": map_id, "limit": num})
-        if(Loader.check_response(response)):
-            self.enforce_ratelimit()
-            return self.users_info(map_id, num)
-=======
-        response = requests.get(API_SCORES_ALL.format(map_id, num)).json()
         error = Loader.check_response(response)
         if(error):
             for error2 in Error:
                 if(error == error2):
                     raise error.value[1](error.value[2])
->>>>>>> c44f84c3
 
         info = {x["user_id"]: [x["username"], x["score_id"], int(x["enabled_mods"])] for x in response} # map user id to username, score id and mod bit
         return info
@@ -154,20 +143,13 @@
             String user_id: The user id to get the replay_id from.
         """
 
-<<<<<<< HEAD
         response = self.api.get_scores({"m": "0", "b": map_id, "u": user_id})
-        if(Loader.check_response(response)):
-            self.enforce_ratelimit()
-            return self.user_info(map_id, user_id)
-=======
-        response = requests.get(API_SCORES_USER.format(map_id, user_id)).json()
         error = Loader.check_response(response)
         if(error):
             for error2 in Error:
                 if(error == error2):
                     raise error.value[1](error.value[2])
 
->>>>>>> c44f84c3
         info = {x["user_id"]: [x["username"], x["score_id"], int(x["enabled_mods"])] for x in response} # map user id to username, score id and mod bit,
                                                                                                         # should only be one response
         return info
@@ -281,9 +263,5 @@
         # sleep the remainder of the reset cycle so we guarantee it's been that long since the first request
         sleep_seconds = Loader.RATELIMIT_RESET - seconds_passed
         print(f"Ratelimited, sleeping for {sleep_seconds} seconds. "
-<<<<<<< HEAD
-              f"{self.loaded} out of {self.total} maps loaded. ETA ~ {int((self.total-self.loaded)/10)+1} min")
-=======
-              f"{self.loaded} of {self.total} maps downloaded. ETA ~ {int((self.total-self.loaded)/10)+1} min")
->>>>>>> c44f84c3
+              f"{self.loaded} of {self.total} maps loaded. ETA ~ {int((self.total-self.loaded)/10)+1} min")
         time.sleep(sleep_seconds)
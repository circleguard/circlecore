from pathlib import Path
import sys
import itertools
import os
from os.path import isfile, join
import logging
from tempfile import TemporaryDirectory

from circleguard.loader import Loader
from circleguard.comparer import Comparer
from circleguard.investigator import Investigator
from circleguard.cacher import Cacher
from circleguard.exceptions import CircleguardException
from circleguard.replay import Check, ReplayMap, ReplayPath, Replay, Map
from circleguard.enums import Detect, RatelimitWeight
from slider import Beatmap, Library


class Circleguard:
    """
    Circleguard investigates replays for cheats.

    Parameters
    ----------
    key: str
        A valid api key. Can be retrieved from https://osu.ppy.sh/p/api/.
    db_path: str or :class:`os.PathLike`
        The path to the database file to read and write cached replays. If the
        given path does not exist, a fresh database will be created there.
        If `None`, no replays will be cached or loaded from cache.
    slider_dir: str or :class:`os.PathLike`
        The path to the directory used by :mod:`slider` to store beatmaps.
        If `None`, a temporary directory will be created for :mod:`slider`,
        and subdsequently destroyed when this :class:`~.circleguard`
        object is garbage collected.
    loader: :class:`~.Loader`
        A :class:`~.Loader` class or subclass, which will be used in place of
        instantiating a new :class:`~.Loader` if passed. This must be the
        class itself, *not* an instantiation of it. It will be instantiated
        upon circleguard instantiation, with two args - a key and a cacher.
    """


    def __init__(self, key, db_path=None, slider_dir=None, loader=None, cache=True):
        self.cache = cache
        self.cacher = None
        if db_path is not None:
            # resolve relative paths
            db_path = Path(db_path).absolute()
            # they can set cache to False later with:func:`~.circleguard.set_options`
            # if they want; assume caching is desired if db path is passed
            self.cacher = Cacher(self.cache, db_path)

        self.log = logging.getLogger(__name__)
        # allow for people to pass their own loader implementation/subclass
<<<<<<< HEAD
        self.loader = Loader(key, cacher=cacher) if loader is None else loader(key, cacher)
        self.options = Options()
        Circleguard.NUM += 1

    def run(self, check):
        """
        Compares replays contained in the check object for replay steals.

        Args:
            Check check: A Check object containing either one or two sets of replays. If it was initialized with
                         a single replay set, all replays in that set are compared with each other. If it was
                         initialized with two replay sets, all replays in the first set are compared with all
                         replays in the second set.

        Returns:
            A generator containing Result objects of the comparisons.
        """

        self.log.info("Running circleguard with %r", check)

        check.filter()
        # Checks are instantiated without relation to a cg instance by necessity of
        # easy of use. This means if it is not given an option, it will default to
        # the config value at that time, not the circleguard's option value, which has
        # higher priority than the config value. So we change it here, and only so late
        # because this is the first time the check gets tied to a cg instance and we are
        # able to give it the cg's option. But don't overwrite the option if it was
        # passed to the check (will be different from the config value if that is the case).
        # TODO work on cases where config value is changed after check instantiation but before
        # cg is run
        if check.steal_thresh == config.steal_thresh:
            check.steal_thresh = self.options.steal_thresh

        check.load(self.loader)

        # steal check
        compare1 = [replay for replay in check.replays if replay.detect & Detect.STEAL]
        compare2 = [replay for replay in check.replays2 if replay.detect & Detect.STEAL]
        # all replays now have replay data, above is where ratelimit waiting would occur
        comparer = Comparer(check.steal_thresh, compare1, replays2=compare2)
        yield from comparer.compare(mode=check.mode)

        for replay in check.all_replays():
            if not (replay.detect & Detect.RELAX or replay.detect & Detect.AIM_CORRECTION):
                continue
            bm_content = self.loader.get_beatmap(replay.map_id)
            # need a file-like object because circleparse uses open
            #  and readline, among other things
            bm_file = NamedTemporaryFile(delete=False)
            bm_file.write(bm_content)
            bm_file.close()
            bm = Beatmap(bm_file.name)
            investigator = Investigator(replay, bm, check.rx_thresh, 10, 10)
            yield from investigator.investigate()
            os.remove(bm_file.name)
=======
        self.loader = Loader(key, cacher=self.cacher) if loader is None else loader(key, self.cacher)
        if slider_dir is None:
            # have to keep a reference to it or the folder gets deleted and can't be walked by Library
            self.__slider_dir = TemporaryDirectory()
            self.library = Library(self.__slider_dir.name)
        else:
            self.library = Library(slider_dir)
>>>>>>> 196cdf7c


    def run(self, check):
        """
        Investigates replays held in ``container`` for cheats.

        Parameters
        ----------
        container: :class:`~.Container`
            A container holding the replays to investigate.

        Yields
        ------
        :class:`~.Result`
            A result representing a single investigation of the replays
            in ``container``. Depending on how many replays are in
            ``container``, and what type of cheats we are investigating for,
            the total number of :class:`~.Result`\s yielded may vary.

        Notes
        -----
        :class:`~.Result`\s are yielded one at a time, as circleguard finishes
        investigating them. This means that you can process results from
        :meth:`~.run` without waiting for all of the investigations to finish.
        """

        c = check
        self.log.info("Running circleguard with %r", c)

        c.load(self.loader)
        d = c.detect
        # steal check
        if Detect.STEAL in d:
            compare1 = c.all_replays()
            compare2 = c.all_replays2()
            comparer = Comparer(d.steal_thresh, compare1, replays2=compare2)
            yield from comparer.compare()

        # relax check
        if Detect.RELAX in d:
            for replay in c.all_replays():
                bm = self.library.lookup_by_id(replay.map_id, download=True, save=True)
                investigator = Investigator(replay, bm, d.ur_thresh)
                yield from investigator.investigate()

    def load(self, loadable):
        """
        Loads the given loadable.

        Parameters
        ----------
        loadable: :class:`~.replay.Loadable`
            The loadable to load.

        Notes
        -----
        This is identical to calling ``loadable.load(cg.loader)``.
        """
        loadable.load(self.loader, self.cache)

    def load_info(self, info_loadable):
        """
        Loads the given info loadable.

        Parameters
        ----------
        loadable: :class:`~.replay.InfoLoadable`
            The info loadable to load.

        Notes
        -----
        This is identical to calling ``info_loadable.load_info(cg.loader)``.
        """
        info_loadable.load_info(self.loader)


    def set_options(self, cache=None):
        """
        Sets options for this instance of circlecore.

        Parameters
        ----------
        cache: bool
            Whether to cache loaded loadables.
        """

        # remnant code from when we had many options available in set_options. Left in for easy future expansion
        for k, v in locals().items():
            if v is None or k == "self":
                continue
            if k == "cache":
                self.cache = cache
                self.cacher.should_cache = cache
                continue

def set_options(loglevel=None):
    """
    Set global options for circlecore.

    Parameters
    ---------
    logevel: int
        What level to log at. Circlecore follows standard python logging
        levels, with an added level of TRACE with a value of 5 (lower than
        debug, which is 10). The value passed to loglevel is passed directly to
        the setLevel function of the circleguard root logger. WARNING by
        default. For more information on log levels, see the standard python
        logging lib.
    """
    if loglevel is not None:
        logging.getLogger("circleguard").setLevel(loglevel)<|MERGE_RESOLUTION|>--- conflicted
+++ resolved
@@ -53,63 +53,6 @@
 
         self.log = logging.getLogger(__name__)
         # allow for people to pass their own loader implementation/subclass
-<<<<<<< HEAD
-        self.loader = Loader(key, cacher=cacher) if loader is None else loader(key, cacher)
-        self.options = Options()
-        Circleguard.NUM += 1
-
-    def run(self, check):
-        """
-        Compares replays contained in the check object for replay steals.
-
-        Args:
-            Check check: A Check object containing either one or two sets of replays. If it was initialized with
-                         a single replay set, all replays in that set are compared with each other. If it was
-                         initialized with two replay sets, all replays in the first set are compared with all
-                         replays in the second set.
-
-        Returns:
-            A generator containing Result objects of the comparisons.
-        """
-
-        self.log.info("Running circleguard with %r", check)
-
-        check.filter()
-        # Checks are instantiated without relation to a cg instance by necessity of
-        # easy of use. This means if it is not given an option, it will default to
-        # the config value at that time, not the circleguard's option value, which has
-        # higher priority than the config value. So we change it here, and only so late
-        # because this is the first time the check gets tied to a cg instance and we are
-        # able to give it the cg's option. But don't overwrite the option if it was
-        # passed to the check (will be different from the config value if that is the case).
-        # TODO work on cases where config value is changed after check instantiation but before
-        # cg is run
-        if check.steal_thresh == config.steal_thresh:
-            check.steal_thresh = self.options.steal_thresh
-
-        check.load(self.loader)
-
-        # steal check
-        compare1 = [replay for replay in check.replays if replay.detect & Detect.STEAL]
-        compare2 = [replay for replay in check.replays2 if replay.detect & Detect.STEAL]
-        # all replays now have replay data, above is where ratelimit waiting would occur
-        comparer = Comparer(check.steal_thresh, compare1, replays2=compare2)
-        yield from comparer.compare(mode=check.mode)
-
-        for replay in check.all_replays():
-            if not (replay.detect & Detect.RELAX or replay.detect & Detect.AIM_CORRECTION):
-                continue
-            bm_content = self.loader.get_beatmap(replay.map_id)
-            # need a file-like object because circleparse uses open
-            #  and readline, among other things
-            bm_file = NamedTemporaryFile(delete=False)
-            bm_file.write(bm_content)
-            bm_file.close()
-            bm = Beatmap(bm_file.name)
-            investigator = Investigator(replay, bm, check.rx_thresh, 10, 10)
-            yield from investigator.investigate()
-            os.remove(bm_file.name)
-=======
         self.loader = Loader(key, cacher=self.cacher) if loader is None else loader(key, self.cacher)
         if slider_dir is None:
             # have to keep a reference to it or the folder gets deleted and can't be walked by Library
@@ -117,7 +60,6 @@
             self.library = Library(self.__slider_dir.name)
         else:
             self.library = Library(slider_dir)
->>>>>>> 196cdf7c
 
 
     def run(self, check):

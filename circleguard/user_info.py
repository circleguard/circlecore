--- conflicted
+++ resolved
@@ -18,28 +18,12 @@
         The username of the player who played the replay.
     replay_id: str
         The id of the replay.
-    enabled_mods: int
-        The bitwise mod combination the replay was played with.
+    mods: :class:`~circleguard.enums.ModCombination`
+        The mods the replay was played with.
     replay_available: bool
         Whether this replay is available from the api or not.
     """
     def __init__(self, timestamp, map_id, user_id, username, replay_id, mods, replay_available):
-<<<<<<< HEAD
-        """
-        Initializes a UserInfo class.
-
-        Args:
-            Datetime timestamp: When this replay was set.
-            Integer map_id: The id of the map the replay was made on.
-            Integer user_id: The id of the player who set the replay.
-            String username: The username of the player who set the replay.
-            Integer replay_id: The id of the replay.
-            ModCombination mods: The mod combination of the mods set on the replay.
-            Boolean replay_available: Whether this replay is available from the api or not.
-        """
-
-=======
->>>>>>> 8495270b
         self.timestamp = timestamp
         self.map_id = map_id
         self.user_id = user_id

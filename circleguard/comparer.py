import itertools
import sys
import logging
import math

import numpy as np
import itertools as itr

<<<<<<< HEAD
from circleguard.replay import Replay, ReplayModified
from circleguard.enums import Mod, CleanMode
=======
from circleguard.loadable import Replay
from circleguard.enums import Mod
>>>>>>> f1c04861
from circleguard.exceptions import InvalidArgumentsException, CircleguardException
import circleguard.utils as utils
from circleguard.result import ReplayStealingResult

class Comparer:
    """
    Manages comparing :class:`~.replay.Replay`\s for replay stealing.

    Parameters
    ----------
    detect: :class:`~.Detect`
        Information on how to prepare for comparison and the steal threshold.
        If a comparison scores below this value, one of the
        :class:`~.replay.Replay` in the comparison is considered cheated.
    replays1: list[:class:`~.replay.Replay`]
        The replays to compare against either ``replays2`` if ``replays`` is
        not ``None``, or against other replays in ``replays1``.
    replays2: list[:class:`~.replay.Replay`]
        The replays to compare against ``replays1``.

    Notes
    -----
    If ``replays2`` is passed, each replay in ``replays1`` is compared against
    each replay in ``replays2``. Otherwise, each replay in ``replays1`` is
    compared against each other replay in ``replays1``
    (``len(replays1) choose 2`` comparisons).

    The order of ``replays1`` and ``replays2`` has no effect; comparing 1 to 2
    is the same as comparing 2 to 1.

    See Also
    --------
    :class:`~investigator.Investigator`, for investigating single replays.
    """

    def __init__(self, detect, replays1, replays2=None):
        self.log = logging.getLogger(__name__)
        self.detect = detect

        # filter beatmaps we had no data for
        self.replays1 = [replay for replay in replays1 if replay.replay_data is not None]
        self.replays2 = [replay for replay in replays2 if replay.replay_data is not None] if replays2 else None
        self.mode = "double" if self.replays2 else "single"
        self.log.debug("Comparer initialized: %r", self)

    def compare(self):
        """
        If ``replays2`` is not ``None``, compares all replays in replays1
        against all replays in replays2. Otherwise, compares all replays in
        ``replays1`` against all other replays in ``replays1``
        (``len(replays1) choose 2`` comparisons).

        Yields
        ------
        :class:`~.result.ComparisonResult`
            Results representing the comparison of two replays.
        """

        self.log.info("Comparing replays with mode: %s", self.mode)
        self.log.debug("replays1: %r", self.replays1)
        self.log.debug("replays2: %r", self.replays2)

        #TODO: a little bit hacky and I don't think works 100% correctly, if mode is double but replays2 is None
        if not self.replays1 or self.replays2 == []:
            return

        if self.mode == "single" and self.detect.clean_mode.value:
            self.replays1 = ReplayModified.clean_set(self.replays1, self.detect.clean_mode)

        if self.mode == "double":
            iterator = itertools.product(self.replays1, self.replays2)
        elif self.mode == "single":
            iterator = itertools.combinations(self.replays1, 2)
        else:
            raise InvalidArgumentsException("'mode' must be one of 'double' or 'single'")

        for replay1, replay2 in iterator:
            if replay1.replay_id == replay2.replay_id:
                self.log.debug("Not comparing %r and %r with the same id", replay1, replay2)
                continue
            yield self._result(replay1, replay2)


    def _result(self, replay1, replay2):
        """
        Compares two :class:`~.replay.Replay`\s.

        Parameters
        ----------
        replay1: :class:`~.replay.Replay`
            The first replay to compare.
        replay2: :class:`~.replay.Replay`
            The second replay to compare.

        Returns
        -------
        :class:`~.result.ComparisonResult`
            The result of comparing ``replay1`` to ``replay2``.
        """
        self.log.log(utils.TRACE, "comparing %r and %r", replay1, replay2)

        if CleanMode.SEARCH in self.detect.clean_mode:
            mean = Comparer._compare_hill_climb(replay1, replay2, self.detect.clean_mode.search_step)
        else:
            result = Comparer._compare_two_replays(replay1, replay2)
            mean = result[0]
            sigma = result[1]

        ischeat = False
        if(mean < self.detect.steal_thresh):
            ischeat = True

        return ReplayStealingResult(replay1, replay2, mean, ischeat)

    @staticmethod
    def _compare_hill_climb(replay1, replay2, dt):
        """
        Shifts two :class:`~.replay.Replay`\s through time greedily to
        find a local minimum for similarity values.

        Parameters
        ----------
        replay1: :class:`~.replay.Replay`
            The first replay to compare.
        replay2: :class:`~.replay.Replay`
            The second replay to compare.
        dt: int
            The time interval to search on.

        Returns
        -------
        float
            The similarity value in a local minimum.
        """

        previous1 = replay1
        prev_value = 100  # whatever high value

        mode = CleanMode(CleanMode.ALIGN + CleanMode.SYNCHRONIZE)

        for _ in range(10):
            values = {}

            for sgn in [-1, 1]:
                attempt1 = ReplayModified.copy(previous1).shift(0, 0, sgn * dt)

                t1, t2 = ReplayModified.clean_set([attempt1, replay2], mode)
                value = Comparer._compare_two_replays(t1, t2)[0]

                values[value] = attempt1

            min_value = min(values)

            if min_value < prev_value:
                prev_value = min_value
                previous1 = values[min_value]
            else:
                break

        return prev_value

    @staticmethod
    def _compare_two_replays(replay1, replay2):
        """
        Calculates the average cursor distance between two
        :class:`~.replay.Replay`\s, and the standard deviation of the distance.

        Parameters
        ----------
        replay1: :class:`~.replay.Replay`
            The first replay to compare.
        replay2: :class:`~.replay.Replay`
            The second replay to compare.

        Returns
        -------
        tuple[float, float]
            (average distance, stddev) of the cursors of the two replays.
        """

        # get all coordinates in numpy arrays so that they're arranged like:
        # [ x_1 x_2 ... x_n
        #   y_1 y_2 ... y_n ]
        # indexed by columns first.
        data1 = replay1.as_list_with_timestamps()
        data2 = replay2.as_list_with_timestamps()

        # interpolate
        (data1, data2) = utils.interpolate(data1, data2)

        # remove time and keys from each tuple
        data1 = [d[1:3] for d in data1]
        data2 = [d[1:3] for d in data2]
<<<<<<< HEAD

=======
>>>>>>> f1c04861
        if (Mod.HR in replay1.mods) ^ (Mod.HR in replay2.mods): # xor, if one has hr but not the other
            for d in data1:
                d[1] = 384 - d[1]

        (mu, sigma) = Comparer._compute_data_similarity(data1, data2)
        return (mu, sigma)

    @staticmethod
    def _compute_data_similarity(data1, data2):
        """
        Calculates the average cursor distance between two lists of cursor data,
        and the standard deviation of the distance.

        Parameters
        ----------
        data1: list[tuple(int, int)]
            The first set of cursor data, containing the x and y positions
            of the cursor at each datapoint.
        data2: list[tuple(int, int)]
            The first set of cursor data, containing the x and y positions
            of the cursor at each datapoint.

        Returns
        -------
        tuple[float, float]
            (average distance, stddev) between the two datasets.

        Notes
        -----
        The two data lists must have previously been interpolated to each other.
        This is why we can get away with only lists of [x,y] and not [x,y,t].
        """

        data1 = np.array(data1)
        data2 = np.array(data2)

        # switch if the second is longer, so that data1 is always the longest.
        if len(data2) > len(data1):
            (data1, data2) = (data2, data1)

        shortest = len(data2)

        distance = data1[:shortest] - data2
        # square all numbers and sum over the second axis (add row 2 to row 1),
        # finally take the square root of each number to get all distances.
        # [ x_1 x_2 ... x_n   => [ x_1 ** 2 ... x_n ** 2
        #   y_1 y_2 ... y_n ] =>   y_1 ** 2 ... y_n ** 2 ]
        # => [ x_1 ** 2 + y_1 ** 2 ... x_n ** 2 + y_n ** 2 ]
        # => [ d_1 ... d_2 ]
        distance = (distance ** 2).sum(axis=1) ** 0.5

        mu, sigma = distance.mean(), distance.std()

        return (mu, sigma)

    def __repr__(self):
        return f"Comparer(threshold={self.detect.steal_thresh},replays1={self.replays1},replays2={self.replays2})"

    def __str__(self):
        return f"Comparer with thresh {self.detect.steal_thresh}"<|MERGE_RESOLUTION|>--- conflicted
+++ resolved
@@ -6,13 +6,8 @@
 import numpy as np
 import itertools as itr
 
-<<<<<<< HEAD
-from circleguard.replay import Replay, ReplayModified
+from circleguard.loadable import Replay, ReplayModified
 from circleguard.enums import Mod, CleanMode
-=======
-from circleguard.loadable import Replay
-from circleguard.enums import Mod
->>>>>>> f1c04861
 from circleguard.exceptions import InvalidArgumentsException, CircleguardException
 import circleguard.utils as utils
 from circleguard.result import ReplayStealingResult
@@ -206,10 +201,7 @@
         # remove time and keys from each tuple
         data1 = [d[1:3] for d in data1]
         data2 = [d[1:3] for d in data2]
-<<<<<<< HEAD
-
-=======
->>>>>>> f1c04861
+
         if (Mod.HR in replay1.mods) ^ (Mod.HR in replay2.mods): # xor, if one has hr but not the other
             for d in data1:
                 d[1] = 384 - d[1]

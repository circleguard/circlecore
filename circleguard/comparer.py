--- conflicted
+++ resolved
@@ -135,13 +135,7 @@
             for sgn in [-1, 1]:
                 attempt1 = ReplayModified.copy(previous1).shift(0, 0, sgn * dt)
 
-<<<<<<< HEAD
                 t1, t2 = ReplayModified.clean_set([attempt1, replay2], mode)
-                
-=======
-                t1, t2 = ReplayModified.clean_set([attempt1, replay2], align_xy=True, align_t=True)
-
->>>>>>> 8125042b
                 value = Comparer._compare_two_replays(t1, t2)[0]
 
                 values[value] = attempt1
